{
<<<<<<< HEAD
  "name": "@jpg-store/lucid-cardano",
  "version": "0.8.10",
=======
  "name": "lucid-cardano",
  "version": "0.8.9",
>>>>>>> afec8cb4
  "license": "MIT",
  "description": "This is a fork of the original Lucid repo compiled into CommonJS. For more information check https://github.com/spacebudz/lucid",
  "repository": "https://github.com/jpg-store/lucid"
}<|MERGE_RESOLUTION|>--- conflicted
+++ resolved
@@ -1,11 +1,6 @@
 {
-<<<<<<< HEAD
   "name": "@jpg-store/lucid-cardano",
-  "version": "0.8.10",
-=======
-  "name": "lucid-cardano",
-  "version": "0.8.9",
->>>>>>> afec8cb4
+  "version": "0.8.11",
   "license": "MIT",
   "description": "This is a fork of the original Lucid repo compiled into CommonJS. For more information check https://github.com/spacebudz/lucid",
   "repository": "https://github.com/jpg-store/lucid"
