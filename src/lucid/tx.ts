--- conflicted
+++ resolved
@@ -328,10 +328,7 @@
       );
 
       const certificate = C.Certificate.new_pool_registration(poolRegistration);
-<<<<<<< HEAD
-=======
-
->>>>>>> b3f323cf
+
       that.txBuilder.add_certificate(certificate, undefined);
       Freeables.free(certificate, poolRegistration);
     });
@@ -350,10 +347,7 @@
       poolRegistration.set_is_update(true);
 
       const certificate = C.Certificate.new_pool_registration(poolRegistration);
-<<<<<<< HEAD
       Freeables.free(poolRegistration, certificate);
-=======
->>>>>>> b3f323cf
 
       that.txBuilder.add_certificate(certificate, undefined);
     });
@@ -522,7 +516,6 @@
     coinSelection?: boolean;
     nativeUplc?: boolean;
   }): Promise<TxComplete> {
-<<<<<<< HEAD
     const bucket: FreeableBucket = [];
     try {
       if (
@@ -536,25 +529,6 @@
           "Not allowed to set hash, asHash and inline at the same time.",
         );
       }
-=======
-    if (
-      [
-        options?.change?.outputData?.hash,
-        options?.change?.outputData?.asHash,
-        options?.change?.outputData?.inline,
-      ].filter((b) => b).length > 1
-    ) {
-      throw new Error(
-        "Not allowed to set hash, asHash and inline at the same time.",
-      );
-    }
-
-    let task = this.tasks.shift();
-    while (task) {
-      await task(this);
-      task = this.tasks.shift();
-    }
->>>>>>> b3f323cf
 
       let task = this.tasks.shift();
       while (task) {
@@ -585,7 +559,6 @@
         );
       }
 
-<<<<<<< HEAD
       const { datum, plutusData } = getDatumFromOutputData(
         options?.change?.outputData,
       );
@@ -594,39 +567,7 @@
       }
       bucket.push(datum, plutusData);
       this.txBuilder.balance(changeAddress, datum);
-=======
-    this.txBuilder.balance(
-      changeAddress,
-      (() => {
-        if (options?.change?.outputData?.hash) {
-          return C.Datum.new_data_hash(
-            C.DataHash.from_hex(options.change.outputData.hash),
-          );
-        } else if (options?.change?.outputData?.asHash) {
-          this.txBuilder.add_plutus_data(
-            C.PlutusData.from_bytes(fromHex(options.change.outputData.asHash)),
-          );
-          return C.Datum.new_data_hash(
-            C.hash_plutus_data(
-              C.PlutusData.from_bytes(
-                fromHex(options.change.outputData.asHash),
-              ),
-            ),
-          );
-        } else if (options?.change?.outputData?.inline) {
-          return C.Datum.new_data(
-            C.Data.new(
-              C.PlutusData.from_bytes(
-                fromHex(options.change.outputData.inline),
-              ),
-            ),
-          );
-        } else {
-          return undefined;
-        }
-      })(),
-    );
->>>>>>> b3f323cf
+
 
       const tx = await this.txBuilder.construct(
         utxos,
@@ -650,131 +591,4 @@
 
     return toHex(this.txBuilder.to_bytes());
   }
-<<<<<<< HEAD
-=======
-}
-
-function attachScript(
-  tx: Tx,
-  {
-    type,
-    script,
-  }:
-    | SpendingValidator
-    | MintingPolicy
-    | CertificateValidator
-    | WithdrawalValidator,
-) {
-  if (type === "Native") {
-    return tx.txBuilder.add_native_script(
-      C.NativeScript.from_bytes(fromHex(script)),
-    );
-  } else if (type === "PlutusV1") {
-    return tx.txBuilder.add_plutus_script(
-      C.PlutusScript.from_bytes(fromHex(applyDoubleCborEncoding(script))),
-    );
-  } else if (type === "PlutusV2") {
-    return tx.txBuilder.add_plutus_v2_script(
-      C.PlutusScript.from_bytes(fromHex(applyDoubleCborEncoding(script))),
-    );
-  }
-  throw new Error("No variant matched.");
-}
-
-async function createPoolRegistration(
-  poolParams: PoolParams,
-  lucid: Lucid,
-): Promise<C.PoolRegistration> {
-  const poolOwners = C.Ed25519KeyHashes.new();
-  poolParams.owners.forEach((owner) => {
-    const { stakeCredential } = lucid.utils.getAddressDetails(owner);
-    if (stakeCredential?.type === "Key") {
-      poolOwners.add(C.Ed25519KeyHash.from_hex(stakeCredential.hash));
-    } else throw new Error("Only key hashes allowed for pool owners.");
-  });
-
-  const metadata = poolParams.metadataUrl
-    ? await fetch(poolParams.metadataUrl).then((res) => res.arrayBuffer())
-    : null;
-
-  const metadataHash = metadata
-    ? C.PoolMetadataHash.from_bytes(C.hash_blake2b256(new Uint8Array(metadata)))
-    : null;
-
-  const relays = C.Relays.new();
-  poolParams.relays.forEach((relay) => {
-    switch (relay.type) {
-      case "SingleHostIp": {
-        const ipV4 = relay.ipV4
-          ? C.Ipv4.new(
-            new Uint8Array(relay.ipV4.split(".").map((b) => parseInt(b))),
-          )
-          : undefined;
-        const ipV6 = relay.ipV6
-          ? C.Ipv6.new(fromHex(relay.ipV6.replaceAll(":", "")))
-          : undefined;
-        relays.add(
-          C.Relay.new_single_host_addr(
-            C.SingleHostAddr.new(relay.port, ipV4, ipV6),
-          ),
-        );
-        break;
-      }
-      case "SingleHostDomainName": {
-        relays.add(
-          C.Relay.new_single_host_name(
-            C.SingleHostName.new(
-              relay.port,
-              C.DNSRecordAorAAAA.new(relay.domainName!),
-            ),
-          ),
-        );
-        break;
-      }
-      case "MultiHost": {
-        relays.add(
-          C.Relay.new_multi_host_name(
-            C.MultiHostName.new(C.DNSRecordSRV.new(relay.domainName!)),
-          ),
-        );
-        break;
-      }
-    }
-  });
-
-  return C.PoolRegistration.new(
-    C.PoolParams.new(
-      C.Ed25519KeyHash.from_bech32(poolParams.poolId),
-      C.VRFKeyHash.from_hex(poolParams.vrfKeyHash),
-      C.BigNum.from_str(poolParams.pledge.toString()),
-      C.BigNum.from_str(poolParams.cost.toString()),
-      C.UnitInterval.from_float(poolParams.margin),
-      C.RewardAddress.from_address(
-        addressFromWithNetworkCheck(poolParams.rewardAddress, lucid),
-      )!,
-      poolOwners,
-      relays,
-      metadataHash
-        ? C.PoolMetadata.new(C.Url.new(poolParams.metadataUrl!), metadataHash)
-        : undefined,
-    ),
-  );
-}
-
-function addressFromWithNetworkCheck(
-  address: Address | RewardAddress,
-  lucid: Lucid,
-): C.Address {
-  const { type, networkId } = lucid.utils.getAddressDetails(address);
-
-  const actualNetworkId = networkToId(lucid.network);
-  if (networkId !== actualNetworkId) {
-    throw new Error(
-      `Invalid address: Expected address with network id ${actualNetworkId}, but got ${networkId}`,
-    );
-  }
-  return type === "Byron"
-    ? C.ByronAddress.from_base58(address).to_address()
-    : C.Address.from_bech32(address);
->>>>>>> b3f323cf
 }