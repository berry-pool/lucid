--- conflicted
+++ resolved
@@ -23,14 +23,16 @@
 } from "../types/mod.ts";
 import {
   assetsToValue,
-<<<<<<< HEAD
   fromHex,
   networkToId,
   toHex,
   toScriptRef,
   utxoToCore,
+  valueToAssets,
+  chunk,
 } from "../utils/mod.ts";
 import { Lucid } from "./lucid.ts";
+import { defaultConfig } from "./tx_config.ts";
 import { TxComplete } from "./tx_complete.ts";
 
 export class Tx {
@@ -38,27 +40,13 @@
   /** Stores the tx instructions, which get executed after calling .complete() */
   private tasks: ((that: Tx) => unknown)[];
   private lucid: Lucid;
+  configuration = defaultConfig;
 
   constructor(lucid: Lucid) {
     this.lucid = lucid;
     this.txBuilder = C.TransactionBuilder.new(this.lucid.txBuilderConfig);
     this.tasks = [];
   }
-=======
-  getAddressDetails,
-  unixTimeToSlot,
-  unixTimeToSlotTestnet,
-  valueToAssets,
-  chunk,
-} from '../utils';
-import { Lucid } from './lucid';
-import { TxComplete } from './txComplete';
-import { defaultConfig } from './txConfig';
-
-export class Tx {
-  txBuilder: Core.TransactionBuilder;
-  configuration = defaultConfig;
->>>>>>> 21b2483c
 
   /** Read data from utxos. These utxos are only referenced and not spent. */
   readFrom(utxos: UTxO[]): Tx {
@@ -78,7 +66,14 @@
   }
 
   /**
-<<<<<<< HEAD
+   * Customize the transaction builder
+   */
+  config(newConfig: Partial<Configuration>) {
+    this.configuration = { ...this.configuration, ...newConfig };
+    return this;
+  }
+
+  /**
    * A public key or native script input.
    * With redeemer it's a plutus script input.
    */
@@ -98,30 +93,10 @@
                 utxo.datumHash && utxo.datum
                   ? C.PlutusData.from_bytes(fromHex(utxo.datum!))
                   : undefined,
-                undefined,
-              ),
-            ),
-        );
-=======
-   * Customize the transaction builder
-   */
-  config(newConfig: Partial<Configuration>) {
-    this.configuration = { ...this.configuration, ...newConfig };
-    return this;
-  }
-
-  /**
-   * A public key or native script input
-   *
-   * With redeemer a plutus script input
-   *  */
-  collectFrom(utxos: UTxO[], redeemer?: Redeemer) {
-    utxos.forEach((utxo) => {
-      const utxoCloned = { ...utxo };
-      if (utxo.datumHash && !utxo.datum) {
-        //TODO
-        // utxoCloned.datum = Lucid.getDatum();
->>>>>>> 21b2483c
+                undefined
+              )
+            )
+        );
       }
     });
     return this;
@@ -140,12 +115,12 @@
       units.forEach((unit) => {
         if (unit.slice(0, 56) !== policyId) {
           throw new Error(
-            "Only one Policy Id allowed. You can chain multiple mintAssets functions together if you need to mint assets with different Policy Ids.",
+            "Only one Policy Id allowed. You can chain multiple mintAssets functions together if you need to mint assets with different Policy Ids."
           );
         }
         mintAssets.insert(
           C.AssetName.new(fromHex(unit.slice(56))),
-          C.Int.from_str(assets[unit].toString()),
+          C.Int.from_str(assets[unit].toString())
         );
       });
       const scriptHash = C.ScriptHash.from_bytes(fromHex(policyId));
@@ -154,18 +129,13 @@
         mintAssets,
         redeemer
           ? C.ScriptWitness.new_plutus_witness(
-            C.PlutusWitness.new(
-<<<<<<< HEAD
-              C.PlutusData.from_bytes(fromHex(redeemer!)),
-              undefined,
-              undefined,
-=======
-              C.PlutusData.from_bytes(Buffer.from(redeemer, 'hex')),
-              utxoCloned.datum && C.PlutusData.from_bytes(Buffer.from(utxoCloned.datum, 'hex')),
->>>>>>> 21b2483c
-            ),
-          )
-          : undefined,
+              C.PlutusWitness.new(
+                C.PlutusData.from_bytes(fromHex(redeemer!)),
+                undefined,
+                undefined
+              )
+            )
+          : undefined
       );
     });
     return this;
@@ -176,11 +146,10 @@
     this.tasks.push((that) => {
       const output = C.TransactionOutput.new(
         addressFromWithNetworkCheck(address, that.lucid),
-        assetsToValue(assets),
+        assetsToValue(assets)
       );
       that.txBuilder.add_output(output);
     });
-<<<<<<< HEAD
     return this;
   }
 
@@ -188,7 +157,7 @@
   payToAddressWithData(
     address: Address,
     outputData: Datum | OutputData,
-    assets: Assets,
+    assets: Assets
   ): Tx {
     this.tasks.push((that) => {
       if (typeof outputData === "string") {
@@ -200,18 +169,18 @@
           .length > 1
       ) {
         throw new Error(
-          "Not allowed to set hash, asHash and inline at the same time.",
+          "Not allowed to set hash, asHash and inline at the same time."
         );
       }
 
       const output = C.TransactionOutput.new(
         addressFromWithNetworkCheck(address, that.lucid),
-        assetsToValue(assets),
+        assetsToValue(assets)
       );
 
       if (outputData.hash) {
         output.set_datum(
-          C.Datum.new_data_hash(C.DataHash.from_hex(outputData.hash)),
+          C.Datum.new_data_hash(C.DataHash.from_hex(outputData.hash))
         );
       } else if (outputData.asHash) {
         const plutusData = C.PlutusData.from_bytes(fromHex(outputData.asHash));
@@ -235,7 +204,7 @@
   payToContract(
     address: Address,
     outputData: Datum | OutputData,
-    assets: Assets,
+    assets: Assets
   ): Tx {
     if (typeof outputData === "string") {
       outputData = { asHash: outputData };
@@ -243,7 +212,7 @@
 
     if (!(outputData.hash || outputData.asHash || outputData.inline)) {
       throw new Error(
-        "No datum set. Script output becomes unspendable without datum.",
+        "No datum set. Script output becomes unspendable without datum."
       );
     }
     return this.payToAddressWithData(address, outputData, assets);
@@ -253,210 +222,113 @@
   delegateTo(
     rewardAddress: RewardAddress,
     poolId: PoolId,
-    redeemer?: Redeemer,
+    redeemer?: Redeemer
   ): Tx {
     this.tasks.push((that) => {
       const addressDetails = that.lucid.utils.getAddressDetails(rewardAddress);
 
-      if (
-        addressDetails.type !== "Reward" ||
-        !addressDetails.stakeCredential
-      ) {
+      if (addressDetails.type !== "Reward" || !addressDetails.stakeCredential) {
         throw new Error("Not a reward address provided.");
       }
-      const credential = addressDetails.stakeCredential.type === "Key"
-        ? C.StakeCredential.from_keyhash(
-          C.Ed25519KeyHash.from_bytes(
-            fromHex(addressDetails.stakeCredential.hash),
-          ),
-        )
-        : C.StakeCredential.from_scripthash(
-          C.ScriptHash.from_bytes(
-            fromHex(addressDetails.stakeCredential.hash),
-          ),
-        );
+      const credential =
+        addressDetails.stakeCredential.type === "Key"
+          ? C.StakeCredential.from_keyhash(
+              C.Ed25519KeyHash.from_bytes(
+                fromHex(addressDetails.stakeCredential.hash)
+              )
+            )
+          : C.StakeCredential.from_scripthash(
+              C.ScriptHash.from_bytes(
+                fromHex(addressDetails.stakeCredential.hash)
+              )
+            );
 
       that.txBuilder.add_certificate(
         C.Certificate.new_stake_delegation(
           C.StakeDelegation.new(
             credential,
-            C.Ed25519KeyHash.from_bech32(poolId),
-          ),
-=======
-    const scriptHash = C.ScriptHash.from_bytes(Buffer.from(policyId, 'hex'));
-    this.txBuilder.add_mint(
-      scriptHash,
-      mintAssets,
-      redeemer &&
-        C.ScriptWitness.new_plutus_witness(
-          C.PlutusWitness.new(C.PlutusData.from_bytes(Buffer.from(redeemer, 'hex'))),
-        ),
-    );
-    return this;
-  }
-
-  /**
-   * Pay to a public key or native script address
-   *  */
-  payToAddress(address: Address, assets: Assets) {
-    const output = C.TransactionOutput.new(C.Address.from_bech32(address), assetsToValue(assets));
-    this.txBuilder.add_output(output);
-    return this;
-  }
-
-  /**
-   * Pay to a plutus script address with datum
-   *  */
-  payToContract(address: Address, datum: Datum, assets: Assets) {
-    const plutusData = C.PlutusData.from_bytes(Buffer.from(datum, 'hex'));
-    const output = C.TransactionOutput.new(C.Address.from_bech32(address), assetsToValue(assets));
-    output.set_datum(C.Datum.new_data_hash(C.hash_plutus_data(plutusData)));
-    this.txBuilder.add_output(output);
-    this.txBuilder.add_plutus_data(plutusData);
-    return this;
-  }
-
-  /**
-   * Delegate to a stake pool
-   */
-  delegateTo(rewardAddress: RewardAddress, poolId: PoolId, redeemer?: Redeemer) {
-    const detailedAddress = getAddressDetails(rewardAddress);
-    if (detailedAddress.type !== 'Reward') throw new Error('Not a reward address provided');
-    const credential =
-      detailedAddress.credentialType === 'Key'
-        ? C.StakeCredential.from_keyhash(
-            C.Ed25519KeyHash.from_bytes(Buffer.from(detailedAddress.stakeKeyHash, 'hex')),
+            C.Ed25519KeyHash.from_bech32(poolId)
           )
-        : C.StakeCredential.from_scripthash(
-            C.Ed25519KeyHash.from_bytes(Buffer.from(detailedAddress.stakeKeyHash, 'hex')),
-          );
-
-    this.txBuilder.add_certificate(
-      C.Certificate.new_stake_delegation(
-        C.StakeDelegation.new(credential, C.Ed25519KeyHash.from_bech32(poolId)),
-      ),
-      redeemer &&
-        C.ScriptWitness.new_plutus_witness(
-          C.PlutusWitness.new(C.PlutusData.from_bytes(Buffer.from(redeemer, 'hex'))),
->>>>>>> 21b2483c
         ),
         redeemer
           ? C.ScriptWitness.new_plutus_witness(
-            C.PlutusWitness.new(
-              C.PlutusData.from_bytes(fromHex(redeemer!)),
-              undefined,
-              undefined,
-            ),
-          )
-          : undefined,
-      );
-    });
-    return this;
-  }
-
-<<<<<<< HEAD
+              C.PlutusWitness.new(
+                C.PlutusData.from_bytes(fromHex(redeemer!)),
+                undefined,
+                undefined
+              )
+            )
+          : undefined
+      );
+    });
+    return this;
+  }
+
   /** Register a reward address in order to delegate to a pool and receive rewards. */
   registerStake(rewardAddress: RewardAddress): Tx {
     this.tasks.push((that) => {
       const addressDetails = that.lucid.utils.getAddressDetails(rewardAddress);
 
-      if (
-        addressDetails.type !== "Reward" ||
-        !addressDetails.stakeCredential
-      ) {
+      if (addressDetails.type !== "Reward" || !addressDetails.stakeCredential) {
         throw new Error("Not a reward address provided.");
       }
-      const credential = addressDetails.stakeCredential.type === "Key"
-        ? C.StakeCredential.from_keyhash(
-          C.Ed25519KeyHash.from_bytes(
-            fromHex(addressDetails.stakeCredential.hash),
-          ),
-        )
-        : C.StakeCredential.from_scripthash(
-          C.ScriptHash.from_bytes(
-            fromHex(addressDetails.stakeCredential.hash),
-          ),
-        );
-=======
-  registerStake(rewardAddress: RewardAddress) {
-    const detailedAddress = getAddressDetails(rewardAddress);
-    if (detailedAddress.type !== 'Reward') throw new Error('Not a reward address provided');
-    const credential =
-      detailedAddress.credentialType === 'Key'
-        ? C.StakeCredential.from_keyhash(
-            C.Ed25519KeyHash.from_bytes(Buffer.from(detailedAddress.stakeKeyHash, 'hex')),
-          )
-        : C.StakeCredential.from_scripthash(
-            C.Ed25519KeyHash.from_bytes(Buffer.from(detailedAddress.stakeKeyHash, 'hex')),
-          );
->>>>>>> 21b2483c
+      const credential =
+        addressDetails.stakeCredential.type === "Key"
+          ? C.StakeCredential.from_keyhash(
+              C.Ed25519KeyHash.from_bytes(
+                fromHex(addressDetails.stakeCredential.hash)
+              )
+            )
+          : C.StakeCredential.from_scripthash(
+              C.ScriptHash.from_bytes(
+                fromHex(addressDetails.stakeCredential.hash)
+              )
+            );
 
       that.txBuilder.add_certificate(
         C.Certificate.new_stake_registration(
-          C.StakeRegistration.new(credential),
+          C.StakeRegistration.new(credential)
         ),
-        undefined,
-      );
-    });
-    return this;
-  }
-
-<<<<<<< HEAD
+        undefined
+      );
+    });
+    return this;
+  }
+
   /** Deregister a reward address. */
   deregisterStake(rewardAddress: RewardAddress, redeemer?: Redeemer): Tx {
     this.tasks.push((that) => {
       const addressDetails = that.lucid.utils.getAddressDetails(rewardAddress);
 
-      if (
-        addressDetails.type !== "Reward" ||
-        !addressDetails.stakeCredential
-      ) {
+      if (addressDetails.type !== "Reward" || !addressDetails.stakeCredential) {
         throw new Error("Not a reward address provided.");
       }
-      const credential = addressDetails.stakeCredential.type === "Key"
-        ? C.StakeCredential.from_keyhash(
-          C.Ed25519KeyHash.from_bytes(
-            fromHex(addressDetails.stakeCredential.hash),
-          ),
-        )
-        : C.StakeCredential.from_scripthash(
-          C.ScriptHash.from_bytes(
-            fromHex(addressDetails.stakeCredential.hash),
-          ),
-        );
+      const credential =
+        addressDetails.stakeCredential.type === "Key"
+          ? C.StakeCredential.from_keyhash(
+              C.Ed25519KeyHash.from_bytes(
+                fromHex(addressDetails.stakeCredential.hash)
+              )
+            )
+          : C.StakeCredential.from_scripthash(
+              C.ScriptHash.from_bytes(
+                fromHex(addressDetails.stakeCredential.hash)
+              )
+            );
 
       that.txBuilder.add_certificate(
         C.Certificate.new_stake_deregistration(
-          C.StakeDeregistration.new(credential),
-=======
-  deregisterStake(rewardAddress: RewardAddress, redeemer?: Redeemer) {
-    const detailedAddress = getAddressDetails(rewardAddress);
-    if (detailedAddress.type !== 'Reward') throw new Error('Not a reward address provided');
-    const credential =
-      detailedAddress.credentialType === 'Key'
-        ? C.StakeCredential.from_keyhash(
-            C.Ed25519KeyHash.from_bytes(Buffer.from(detailedAddress.stakeKeyHash, 'hex')),
-          )
-        : C.StakeCredential.from_scripthash(
-            C.Ed25519KeyHash.from_bytes(Buffer.from(detailedAddress.stakeKeyHash, 'hex')),
-          );
-
-    this.txBuilder.add_certificate(
-      C.Certificate.new_stake_deregistration(C.StakeDeregistration.new(credential)),
-      redeemer &&
-        C.ScriptWitness.new_plutus_witness(
-          C.PlutusWitness.new(C.PlutusData.from_bytes(Buffer.from(redeemer, 'hex'))),
->>>>>>> 21b2483c
+          C.StakeDeregistration.new(credential)
         ),
         redeemer
           ? C.ScriptWitness.new_plutus_witness(
-            C.PlutusWitness.new(
-              C.PlutusData.from_bytes(fromHex(redeemer!)),
-              undefined,
-              undefined,
-            ),
-          )
-          : undefined,
+              C.PlutusWitness.new(
+                C.PlutusData.from_bytes(fromHex(redeemer!)),
+                undefined,
+                undefined
+              )
+            )
+          : undefined
       );
     });
     return this;
@@ -467,12 +339,10 @@
     this.tasks.push(async (that) => {
       const poolRegistration = await createPoolRegistration(
         poolParams,
-        that.lucid,
-      );
-
-      const certificate = C.Certificate.new_pool_registration(
-        poolRegistration,
-      );
+        that.lucid
+      );
+
+      const certificate = C.Certificate.new_pool_registration(poolRegistration);
 
       that.txBuilder.add_certificate(certificate, undefined);
     });
@@ -484,15 +354,13 @@
     this.tasks.push(async (that) => {
       const poolRegistration = await createPoolRegistration(
         poolParams,
-        that.lucid,
+        that.lucid
       );
 
       // This flag makes sure a pool deposit is not required
       poolRegistration.set_is_update(true);
 
-      const certificate = C.Certificate.new_pool_registration(
-        poolRegistration,
-      );
+      const certificate = C.Certificate.new_pool_registration(poolRegistration);
 
       that.txBuilder.add_certificate(certificate, undefined);
     });
@@ -505,47 +373,35 @@
   retirePool(poolId: PoolId, epoch: number): Tx {
     this.tasks.push((that) => {
       const certificate = C.Certificate.new_pool_retirement(
-        C.PoolRetirement.new(C.Ed25519KeyHash.from_bech32(poolId), epoch),
+        C.PoolRetirement.new(C.Ed25519KeyHash.from_bech32(poolId), epoch)
       );
       that.txBuilder.add_certificate(certificate, undefined);
     });
     return this;
   }
 
-<<<<<<< HEAD
   withdraw(
     rewardAddress: RewardAddress,
     amount: Lovelace,
-    redeemer?: Redeemer,
+    redeemer?: Redeemer
   ): Tx {
     this.tasks.push((that) => {
       that.txBuilder.add_withdrawal(
         C.RewardAddress.from_address(
-          addressFromWithNetworkCheck(rewardAddress, that.lucid),
+          addressFromWithNetworkCheck(rewardAddress, that.lucid)
         )!,
         C.BigNum.from_str(amount.toString()),
         redeemer
           ? C.ScriptWitness.new_plutus_witness(
-            C.PlutusWitness.new(
-              C.PlutusData.from_bytes(fromHex(redeemer!)),
-              undefined,
-              undefined,
-            ),
-          )
-          : undefined,
-      );
-    });
-=======
-  withdraw(rewardAddress: RewardAddress, amount: Lovelace, redeemer?: Redeemer) {
-    this.txBuilder.add_withdrawal(
-      C.RewardAddress.from_address(C.Address.from_bech32(rewardAddress)),
-      C.BigNum.from_str(amount.toString()),
-      redeemer &&
-        C.ScriptWitness.new_plutus_witness(
-          C.PlutusWitness.new(C.PlutusData.from_bytes(Buffer.from(redeemer, 'hex'))),
-        ),
-    );
->>>>>>> 21b2483c
+              C.PlutusWitness.new(
+                C.PlutusData.from_bytes(fromHex(redeemer!)),
+                undefined,
+                undefined
+              )
+            )
+          : undefined
+      );
+    });
     return this;
   }
 
@@ -557,17 +413,15 @@
   addSigner(address: Address | RewardAddress): Tx {
     const addressDetails = this.lucid.utils.getAddressDetails(address);
 
-    if (
-      !addressDetails.paymentCredential && !addressDetails.stakeCredential
-    ) {
+    if (!addressDetails.paymentCredential && !addressDetails.stakeCredential) {
       throw new Error("Not a valid address.");
     }
 
-    const credential = addressDetails.type === "Reward"
-      ? addressDetails.stakeCredential!
-      : addressDetails.paymentCredential!;
-
-<<<<<<< HEAD
+    const credential =
+      addressDetails.type === "Reward"
+        ? addressDetails.stakeCredential!
+        : addressDetails.paymentCredential!;
+
     if (credential.type === "Script") {
       throw new Error("Only key hashes are allowed as signers.");
     }
@@ -578,7 +432,7 @@
   addSignerKey(keyHash: PaymentKeyHash | StakeKeyHash): Tx {
     this.tasks.push((that) => {
       that.txBuilder.add_required_signer(
-        C.Ed25519KeyHash.from_bytes(fromHex(keyHash)),
+        C.Ed25519KeyHash.from_bytes(fromHex(keyHash))
       );
     });
     return this;
@@ -588,7 +442,7 @@
     this.tasks.push((that) => {
       const slot = that.lucid.utils.unixTimeToSlot(unixTime);
       that.txBuilder.set_validity_start_interval(
-        C.BigNum.from_str(slot.toString()),
+        C.BigNum.from_str(slot.toString())
       );
     });
     return this;
@@ -599,23 +453,6 @@
       const slot = that.lucid.utils.unixTimeToSlot(unixTime);
       that.txBuilder.set_ttl(C.BigNum.from_str(slot.toString()));
     });
-=======
-    this.txBuilder.add_required_signer(C.Ed25519KeyHash.from_bytes(Buffer.from(keyHash, 'hex')));
-    return this;
-  }
-
-  validFrom(unixTime: UnixTime) {
-    const slot =
-      Lucid.network === 'Mainnet' ? unixTimeToSlot(unixTime) : unixTimeToSlotTestnet(unixTime);
-    this.txBuilder.set_validity_start_interval(C.BigNum.from_str(slot.toString()));
-    return this;
-  }
-
-  validTo(unixTime: UnixTime) {
-    const slot =
-      Lucid.network === 'Mainnet' ? unixTimeToSlot(unixTime) : unixTimeToSlotTestnet(unixTime);
-    this.txBuilder.set_ttl(C.BigNum.from_str(slot.toString()));
->>>>>>> 21b2483c
     return this;
   }
 
@@ -623,7 +460,7 @@
     this.tasks.push((that) => {
       that.txBuilder.add_json_metadatum(
         C.BigNum.from_str(label.toString()),
-        JSON.stringify(metadata),
+        JSON.stringify(metadata)
       );
     });
     return this;
@@ -635,7 +472,7 @@
       that.txBuilder.add_json_metadatum_with_schema(
         C.BigNum.from_str(label.toString()),
         JSON.stringify(metadata),
-        C.MetadataJsonSchema.BasicConversions,
+        C.MetadataJsonSchema.BasicConversions
       );
     });
     return this;
@@ -662,7 +499,6 @@
     return this;
   }
 
-<<<<<<< HEAD
   attachWithdrawalValidator(withdrawalValidator: WithdrawalValidator): Tx {
     this.tasks.push((that) => {
       attachScript(that, withdrawalValidator);
@@ -671,18 +507,13 @@
   }
 
   /** Conditionally apply to the transaction. */
-  applyIf(
-    condition: boolean,
-    callback: (thisTx: Tx) => unknown,
-  ): Tx {
+  applyIf(condition: boolean, callback: (thisTx: Tx) => unknown): Tx {
     if (condition) this.tasks.push((that) => callback(that));
     return this;
   }
 
   /** Apply to the transaction. */
-  apply(
-    callback: (thisTx: Tx) => unknown,
-  ): Tx {
+  apply(callback: (thisTx: Tx) => unknown): Tx {
     this.tasks.push((that) => callback(that));
     return this;
   }
@@ -698,16 +529,16 @@
     coinSelection?: boolean;
     nativeUplc?: boolean;
   }): Promise<TxComplete> {
+    const { enableChangeSplitting } = this.configuration;
     if (
       [
         options?.change?.outputData?.hash,
         options?.change?.outputData?.asHash,
         options?.change?.outputData?.inline,
-      ].filter((b) => b)
-        .length > 1
+      ].filter((b) => b).length > 1
     ) {
       throw new Error(
-        "Not allowed to set hash, asHash and inline at the same time.",
+        "Not allowed to set hash, asHash and inline at the same time."
       );
     }
 
@@ -719,11 +550,15 @@
 
     const changeAddress: Core.Address = addressFromWithNetworkCheck(
       options?.change?.address || (await this.lucid.wallet.address()),
-      this.lucid,
+      this.lucid
     );
 
     if (options?.coinSelection || options?.coinSelection === undefined) {
       this.txBuilder.add_inputs_from(utxos, changeAddress);
+    }
+
+    if (enableChangeSplitting) {
+      await this.splitChange();
     }
 
     this.txBuilder.balance(
@@ -731,86 +566,36 @@
       (() => {
         if (options?.change?.outputData?.hash) {
           return C.Datum.new_data_hash(
-            C.DataHash.from_hex(
-              options.change.outputData.hash,
-            ),
+            C.DataHash.from_hex(options.change.outputData.hash)
           );
         } else if (options?.change?.outputData?.asHash) {
           this.txBuilder.add_plutus_data(
-            C.PlutusData.from_bytes(fromHex(options.change.outputData.asHash)),
+            C.PlutusData.from_bytes(fromHex(options.change.outputData.asHash))
           );
           return C.Datum.new_data_hash(
             C.hash_plutus_data(
-              C.PlutusData.from_bytes(
-                fromHex(options.change.outputData.asHash),
-              ),
-            ),
+              C.PlutusData.from_bytes(fromHex(options.change.outputData.asHash))
+            )
           );
         } else if (options?.change?.outputData?.inline) {
           return C.Datum.new_data(
             C.Data.new(
-              C.PlutusData.from_bytes(
-                fromHex(options.change.outputData.inline),
-              ),
-            ),
+              C.PlutusData.from_bytes(fromHex(options.change.outputData.inline))
+            )
           );
         } else {
           return undefined;
-=======
-  attachWithdrawalValidator(withdrawalValidator: WithdrawalValidator) {
-    if (withdrawalValidator.type === 'Native') {
-      this.txBuilder.add_native_script(
-        C.NativeScript.from_bytes(Buffer.from(withdrawalValidator.script, 'hex')),
-      );
-    }
-    if (withdrawalValidator.type === 'Plutus') {
-      this.txBuilder.add_plutus_script(
-        C.PlutusScript.from_bytes(Buffer.from(withdrawalValidator.script, 'hex')),
-      );
-    }
-    return this;
-  }
-
-  async complete() {
-    const { enableChangeSplitting } = this.configuration;
-
-    const utxos = await Lucid.wallet.getUtxosCore();
-    if (this.txBuilder.redeemers()?.len() > 0) {
-      const collateral = await Lucid.wallet.getCollateralCore();
-      if (collateral.length <= 0) throw new Error('No collateral UTxO found.');
-      // 2 collateral utxos should be more than sufficient
-      collateral.slice(0, 2).forEach((utxo) => {
-        this.txBuilder.add_collateral(utxo.output().address(), utxo.input());
-      });
-    }
-
-    try {
-      this.txBuilder.add_inputs_from(utxos, C.CoinSelectionStrategyCIP2.RandomImproveMultiAsset);
-    } catch (e) {
-      try {
-        this.txBuilder.add_inputs_from(utxos, C.CoinSelectionStrategyCIP2.RandomImprove);
-      } catch (e) {
-        try {
-          this.txBuilder.add_inputs_from(utxos, C.CoinSelectionStrategyCIP2.LargestFirstMultiAsset);
-        } catch (e) {
-          try {
-            this.txBuilder.add_inputs_from(utxos, C.CoinSelectionStrategyCIP2.LargestFirst);
-          } catch (e) {
-            throw new Error('Coin selection failed. Not enough funds or no fitting UTxOs found.');
-          }
->>>>>>> 21b2483c
         }
-      })(),
-    );
-
-<<<<<<< HEAD
+      })()
+    );
+
     return new TxComplete(
       this.lucid,
       await this.txBuilder.construct(
         utxos,
         changeAddress,
-        options?.nativeUplc === undefined ? true : options?.nativeUplc,
-      ),
+        options?.nativeUplc === undefined ? true : options?.nativeUplc
+      )
     );
   }
 
@@ -824,14 +609,6 @@
     }
 
     return toHex(this.txBuilder.to_bytes());
-=======
-    if (enableChangeSplitting) {
-      this.splitChange();
-    }
-
-    this.txBuilder.add_change_if_needed(C.Address.from_bech32(Lucid.wallet.address));
-    return new TxComplete(await this.txBuilder.construct());
->>>>>>> 21b2483c
   }
 
   /**
@@ -850,119 +627,127 @@
    * This is the advanced UTxO management algorithm used by Eternl
    */
   private async splitChange() {
-    const { coinsPerUtxoWord } = await Lucid.provider.getProtocolParameters();
-    const { changeCollateral, changeNativeAssetChunkSize, changeMinUtxo } = this.configuration;
+    const { coinsPerUtxoByte } =
+      await this.lucid.provider.getProtocolParameters();
+    const { changeNativeAssetChunkSize, changeMinUtxo } = this.configuration;
+
     const change = this.txBuilder
       .get_explicit_input()
       .checked_sub(this.txBuilder.get_explicit_output());
 
     let changeAda = change.coin();
 
-    // Sort canonically so we group policy IDs together
-    const changeAssets = Object.keys(valueToAssets(change))
-      .filter((v) => v !== 'lovelace')
-      .sort((a, b) => a.localeCompare(b))
-      .reduce((res, key) => Object.assign(res, { [key]: change[key] }), {});
+    let changeAssets = valueToAssets(change);
+    const changeAssetsArray = Object.keys(changeAssets)
+      .filter((v) => v !== "lovelace")
+      // Sort canonically so we group policy IDs together
+      .sort((a, b) => a.localeCompare(b));
+
+    changeAssets = changeAssetsArray.reduce(
+      (res, key) => Object.assign(res, { [key]: changeAssets[key] }),
+      {}
+    );
 
     const numOutputsWithNativeAssets = Math.ceil(
-      Object.keys(changeAssets).length / changeNativeAssetChunkSize,
-    );
+      changeAssetsArray.length / changeNativeAssetChunkSize
+    );
+
+    let longestAddress = C.Address.from_bech32(
+      await this.lucid.wallet.address()
+    );
+
+    const outputs = this.txBuilder.outputs();
+    for (let i = 0; i < outputs.len(); i++) {
+      const output = outputs.get(i);
+      if (
+        !longestAddress ||
+        output.address().to_bech32().length > longestAddress.to_bech32().length
+      ) {
+        longestAddress = output.address();
+      }
+    }
 
     const minAdaPerOutput = C.min_ada_required(
-      assetsToValue(changeAssets),
-      false,
-      C.BigNum.from_str(coinsPerUtxoWord.toString()),
-    );
-    // conservative estimate, multiply by 1.3 instead of 1.1
-    // TODO: Division?
-    // .checked_mul(C.BigNum.from_str('130'))
-    // .checked_div(C.BigNum.from_str('100'));
+      C.TransactionOutput.new(longestAddress, assetsToValue(changeAssets)),
+      C.BigNum.from_str(coinsPerUtxoByte.toString())
+    );
 
     // Do we have enough ADA in the change to split and still
     // statisfy minADA requirements?
     const shouldSplitChange =
       minAdaPerOutput
         .checked_mul(C.BigNum.from_str(numOutputsWithNativeAssets.toString()))
-        .checked_add(C.BigNum.from_str('1000000'))
         .compare(changeAda) < 0;
 
     if (change.multiasset() && shouldSplitChange) {
-      const assetChunks = chunk(Object.keys(changeAssets), 20);
-
-      for (const chunk of assetChunks) {
+      const assetChunks = chunk(changeAssetsArray, 20);
+
+      for (const piece of assetChunks) {
         const val = assetsToValue(
-          chunk.reduce((res, key) => Object.assign(res, { [key]: change[key] }), {}),
+          piece.reduce(
+            (res, key) => Object.assign(res, { [key]: changeAssets[key] }),
+            {}
+          )
         );
         const minAda = C.min_ada_required(
-          val,
-          false,
-          C.BigNum.from_str(coinsPerUtxoWord.toString()),
-        );
-
-        // TODO: Division
-        const coin = minAda.checked_mul(C.BigNum.from_str('110'));
+          C.TransactionOutput.new(
+            C.Address.from_bech32(await this.lucid.wallet.address()),
+            val
+          ),
+          C.BigNum.from_str(coinsPerUtxoByte.toString())
+        );
+
+        const coin = minAda;
 
         val.set_coin(coin);
         changeAda = changeAda.checked_sub(coin);
 
         this.txBuilder.add_output(
-          C.TransactionOutput.new(C.Address.from_bech32(Lucid.wallet.address), val),
-        );
-      }
-    }
-
-    // Now try adding a collateral amount if possible
-    // Add a collateral output if possible
-    const collateralAmount = C.BigNum.from_str(changeCollateral);
-
-    if (changeAda.compare(collateralAmount.checked_add(minAdaPerOutput)) > 0) {
+          C.TransactionOutput.new(
+            C.Address.from_bech32(await this.lucid.wallet.address()),
+            val
+          )
+        );
+      }
+    }
+
+    while (
+      // If the half is more than the minimum, we can split it
+      changeAda
+        .checked_div(C.BigNum.from_str("2"))
+        .compare(C.BigNum.from_str(changeMinUtxo)) >= 0
+    ) {
+      const half = changeAda.checked_div(C.BigNum.from_str("2"));
+      changeAda = changeAda.checked_sub(half);
       this.txBuilder.add_output(
         C.TransactionOutput.new(
-          C.Address.from_bech32(Lucid.wallet.address),
-          C.Value.new(collateralAmount),
-        ),
-      );
-      changeAda = changeAda.checked_sub(collateralAmount);
-    }
-
-    // while (
-    // If the half is more than the minimum, we can split it
-    // changeAda
-    // TODO: Division
-    // .checked_div(BigNum.from_str('2'))
-    // .compare(C.BigNum.from_str(changeMinUtxo)) >= 0
-    // ) {
-    //   // TODO: Division
-    //   const half = changeAda.checked_div(BigNum.from_str('2'));
-    //   changeAda = changeAda.checked_sub(half);
-
-    //   this.txBuilder.add_output(
-    //     TransactionOutput.new(this.changeAddress, Value.new(half)),
-    //   );
-    // }
+          C.Address.from_bech32(await this.lucid.wallet.address()),
+          C.Value.new(half)
+        )
+      );
+    }
   }
 }
 
 function attachScript(
   tx: Tx,
-<<<<<<< HEAD
   script:
     | SpendingValidator
     | MintingPolicy
     | CertificateValidator
-    | WithdrawalValidator,
+    | WithdrawalValidator
 ) {
   if (script.type === "Native") {
     return tx.txBuilder.add_native_script(
-      C.NativeScript.from_bytes(fromHex(script.script)),
+      C.NativeScript.from_bytes(fromHex(script.script))
     );
   } else if (script.type === "PlutusV1") {
     return tx.txBuilder.add_plutus_script(
-      C.PlutusScript.from_bytes(fromHex(script.script)),
+      C.PlutusScript.from_bytes(fromHex(script.script))
     );
   } else if (script.type === "PlutusV2") {
     return tx.txBuilder.add_plutus_v2_script(
-      C.PlutusScript.from_bytes(fromHex(script.script)),
+      C.PlutusScript.from_bytes(fromHex(script.script))
     );
   }
   throw new Error("No variant matched.");
@@ -970,7 +755,7 @@
 
 async function createPoolRegistration(
   poolParams: PoolParams,
-  lucid: Lucid,
+  lucid: Lucid
 ): Promise<Core.PoolRegistration> {
   const poolOwners = C.Ed25519KeyHashes.new();
   poolParams.owners.forEach((owner) => {
@@ -981,16 +766,11 @@
   });
 
   const metadata = poolParams.metadataUrl
-    ? await fetch(
-      poolParams.metadataUrl,
-    )
-      .then((res) => res.arrayBuffer())
+    ? await fetch(poolParams.metadataUrl).then((res) => res.arrayBuffer())
     : null;
 
   const metadataHash = metadata
-    ? C.PoolMetadataHash.from_bytes(
-      C.hash_blake2b256(new Uint8Array(metadata)),
-    )
+    ? C.PoolMetadataHash.from_bytes(C.hash_blake2b256(new Uint8Array(metadata)))
     : null;
 
   const relays = C.Relays.new();
@@ -999,16 +779,16 @@
       case "SingleHostIp": {
         const ipV4 = relay.ipV4
           ? C.Ipv4.new(
-            new Uint8Array(relay.ipV4.split(".").map((b) => parseInt(b))),
-          )
+              new Uint8Array(relay.ipV4.split(".").map((b) => parseInt(b)))
+            )
           : undefined;
         const ipV6 = relay.ipV6
           ? C.Ipv6.new(fromHex(relay.ipV6.replaceAll(":", "")))
           : undefined;
         relays.add(
           C.Relay.new_single_host_addr(
-            C.SingleHostAddr.new(relay.port, ipV4, ipV6),
-          ),
+            C.SingleHostAddr.new(relay.port, ipV4, ipV6)
+          )
         );
         break;
       }
@@ -1017,17 +797,17 @@
           C.Relay.new_single_host_name(
             C.SingleHostName.new(
               relay.port,
-              C.DNSRecordAorAAAA.new(relay.domainName!),
-            ),
-          ),
+              C.DNSRecordAorAAAA.new(relay.domainName!)
+            )
+          )
         );
         break;
       }
       case "MultiHost": {
         relays.add(
           C.Relay.new_multi_host_name(
-            C.MultiHostName.new(C.DNSRecordSRV.new(relay.domainName!)),
-          ),
+            C.MultiHostName.new(C.DNSRecordSRV.new(relay.domainName!))
+          )
         );
         break;
       }
@@ -1042,40 +822,28 @@
       C.BigNum.from_str(poolParams.cost.toString()),
       C.UnitInterval.from_float(poolParams.margin),
       C.RewardAddress.from_address(
-        addressFromWithNetworkCheck(poolParams.rewardAddress, lucid),
+        addressFromWithNetworkCheck(poolParams.rewardAddress, lucid)
       )!,
       poolOwners,
       relays,
       metadataHash
-        ? C.PoolMetadata.new(
-          C.URL.new(poolParams.metadataUrl!),
-          metadataHash,
-        )
-        : undefined,
-    ),
+        ? C.PoolMetadata.new(C.URL.new(poolParams.metadataUrl!), metadataHash)
+        : undefined
+    )
   );
 }
 
 function addressFromWithNetworkCheck(
   address: Address | RewardAddress,
-  lucid: Lucid,
+  lucid: Lucid
 ): Core.Address {
   const addressDetails = lucid.utils.getAddressDetails(address);
 
   const actualNetworkId = networkToId(lucid.network);
   if (addressDetails.networkId !== actualNetworkId) {
     throw new Error(
-      `Invalid address: Expected address with network id ${actualNetworkId}, but got ${addressDetails.networkId}`,
-    );
-=======
-  script: SpendingValidator | MintingPolicy | CertificateValidator | WithdrawalValidator,
-) => {
-  if (script.type === 'Native') {
-    tx.txBuilder.add_native_script(C.NativeScript.from_bytes(Buffer.from(script.script, 'hex')));
-  }
-  if (script.type === 'Plutus') {
-    tx.txBuilder.add_plutus_script(C.PlutusScript.from_bytes(Buffer.from(script.script, 'hex')));
->>>>>>> 21b2483c
+      `Invalid address: Expected address with network id ${actualNetworkId}, but got ${addressDetails.networkId}`
+    );
   }
   return C.Address.from_bech32(address);
 }