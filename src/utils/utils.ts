--- conflicted
+++ resolved
@@ -1,4 +1,3 @@
-<<<<<<< HEAD
 import {
   decode,
   decodeString,
@@ -41,11 +40,6 @@
   unixTimeToEnclosingSlot,
 } from "../plutus/time.ts";
 import { Data } from "../plutus/data.ts";
-=======
-import { C } from '../core';
-import Core from 'core/types';
-import { AddressDetailed, Assets, CredentialType, Slot, UnixTime, UTxO } from '../types';
->>>>>>> 21b2483c
 
 export class Utils {
   private lucid: Lucid;
@@ -55,7 +49,7 @@
 
   validatorToAddress(
     validator: SpendingValidator,
-    stakeCredential?: Credential,
+    stakeCredential?: Credential
   ): Address {
     const validatorHash = this.validatorToScriptHash(validator);
     if (stakeCredential) {
@@ -64,18 +58,18 @@
         C.StakeCredential.from_scripthash(C.ScriptHash.from_hex(validatorHash)),
         stakeCredential.type === "Key"
           ? C.StakeCredential.from_keyhash(
-            C.Ed25519KeyHash.from_hex(stakeCredential.hash),
-          )
+              C.Ed25519KeyHash.from_hex(stakeCredential.hash)
+            )
           : C.StakeCredential.from_scripthash(
-            C.ScriptHash.from_hex(stakeCredential.hash),
-          ),
+              C.ScriptHash.from_hex(stakeCredential.hash)
+            )
       )
         .to_address()
         .to_bech32(undefined);
     } else {
       return C.EnterpriseAddress.new(
         networkToId(this.lucid.network),
-        C.StakeCredential.from_scripthash(C.ScriptHash.from_hex(validatorHash)),
+        C.StakeCredential.from_scripthash(C.ScriptHash.from_hex(validatorHash))
       )
         .to_address()
         .to_bech32(undefined);
@@ -84,25 +78,25 @@
 
   credentialToAddress(
     paymentCredential: Credential,
-    stakeCredential?: Credential,
+    stakeCredential?: Credential
   ): Address {
     if (stakeCredential) {
       return C.BaseAddress.new(
         networkToId(this.lucid.network),
         paymentCredential.type === "Key"
           ? C.StakeCredential.from_keyhash(
-            C.Ed25519KeyHash.from_hex(paymentCredential.hash),
-          )
+              C.Ed25519KeyHash.from_hex(paymentCredential.hash)
+            )
           : C.StakeCredential.from_scripthash(
-            C.ScriptHash.from_hex(paymentCredential.hash),
-          ),
+              C.ScriptHash.from_hex(paymentCredential.hash)
+            ),
         stakeCredential.type === "Key"
           ? C.StakeCredential.from_keyhash(
-            C.Ed25519KeyHash.from_hex(stakeCredential.hash),
-          )
+              C.Ed25519KeyHash.from_hex(stakeCredential.hash)
+            )
           : C.StakeCredential.from_scripthash(
-            C.ScriptHash.from_hex(stakeCredential.hash),
-          ),
+              C.ScriptHash.from_hex(stakeCredential.hash)
+            )
       )
         .to_address()
         .to_bech32(undefined);
@@ -111,11 +105,11 @@
         networkToId(this.lucid.network),
         paymentCredential.type === "Key"
           ? C.StakeCredential.from_keyhash(
-            C.Ed25519KeyHash.from_hex(paymentCredential.hash),
-          )
+              C.Ed25519KeyHash.from_hex(paymentCredential.hash)
+            )
           : C.StakeCredential.from_scripthash(
-            C.ScriptHash.from_hex(paymentCredential.hash),
-          ),
+              C.ScriptHash.from_hex(paymentCredential.hash)
+            )
       )
         .to_address()
         .to_bech32(undefined);
@@ -123,12 +117,12 @@
   }
 
   validatorToRewardAddress(
-    validator: CertificateValidator | WithdrawalValidator,
+    validator: CertificateValidator | WithdrawalValidator
   ): RewardAddress {
     const validatorHash = this.validatorToScriptHash(validator);
     return C.RewardAddress.new(
       networkToId(this.lucid.network),
-      C.StakeCredential.from_scripthash(C.ScriptHash.from_hex(validatorHash)),
+      C.StakeCredential.from_scripthash(C.ScriptHash.from_hex(validatorHash))
     )
       .to_address()
       .to_bech32(undefined);
@@ -139,11 +133,11 @@
       networkToId(this.lucid.network),
       stakeCredential.type === "Key"
         ? C.StakeCredential.from_keyhash(
-          C.Ed25519KeyHash.from_hex(stakeCredential.hash),
-        )
+            C.Ed25519KeyHash.from_hex(stakeCredential.hash)
+          )
         : C.StakeCredential.from_scripthash(
-          C.ScriptHash.from_hex(stakeCredential.hash),
-        ),
+            C.ScriptHash.from_hex(stakeCredential.hash)
+          )
     )
       .to_address()
       .to_bech32(undefined);
@@ -179,26 +173,9 @@
       type: "Script",
       hash: scriptHash,
     };
-<<<<<<< HEAD
   }
 
   keyHashToCredential(keyHash: KeyHash): Credential {
-=======
-  } catch (e) {}
-  try {
-    const parsedAddress = C.BaseAddress.from_address(C.Address.from_bech32(address));
-    const credentialType = getCredentialType(parsedAddress.payment_cred());
-    const paymentKeyHash = Buffer.from(
-      parsedAddress.payment_cred().kind() === 0
-        ? parsedAddress.payment_cred().to_keyhash().to_bytes()
-        : parsedAddress.payment_cred().to_scripthash().to_bytes(),
-    ).toString('hex');
-    const stakeKeyHash = Buffer.from(
-      parsedAddress.stake_cred().kind() === 0
-        ? parsedAddress.stake_cred().to_keyhash().to_bytes()
-        : parsedAddress.stake_cred().to_scripthash().to_bytes(),
-    ).toString('hex');
->>>>>>> 21b2483c
     return {
       type: "Key",
       hash: keyHash,
@@ -216,7 +193,7 @@
   unixTimeToSlot(unixTime: UnixTime): Slot {
     return unixTimeToEnclosingSlot(
       unixTime,
-      SLOT_CONFIG_NETWORK[this.lucid.network],
+      SLOT_CONFIG_NETWORK[this.lucid.network]
     );
   }
 
@@ -240,7 +217,6 @@
 
 function addressFromHexOrBech32(address: string): Core.Address {
   try {
-<<<<<<< HEAD
     return C.Address.from_bytes(fromHex(address));
   } catch (_e) {
     try {
@@ -256,38 +232,30 @@
   // Base Address
   try {
     const parsedAddress = C.BaseAddress.from_address(
-      addressFromHexOrBech32(address),
+      addressFromHexOrBech32(address)
     )!;
     const paymentCredential: Credential =
-=======
-    const parsedAddress = C.EnterpriseAddress.from_address(C.Address.from_bech32(address));
-    const credentialType = getCredentialType(parsedAddress.payment_cred());
-    const paymentKeyHash = Buffer.from(
->>>>>>> 21b2483c
       parsedAddress.payment_cred().kind() === 0
         ? {
-          type: "Key",
-          hash: toHex(
-            parsedAddress.payment_cred().to_keyhash()!.to_bytes(),
-          ),
-        }
+            type: "Key",
+            hash: toHex(parsedAddress.payment_cred().to_keyhash()!.to_bytes()),
+          }
         : {
-          type: "Script",
-          hash: toHex(
-            parsedAddress.payment_cred().to_scripthash()!.to_bytes(),
-          ),
-        };
-    const stakeCredential: Credential = parsedAddress.stake_cred().kind() === 0
-      ? {
-        type: "Key",
-        hash: toHex(parsedAddress.stake_cred().to_keyhash()!.to_bytes()),
-      }
-      : {
-        type: "Script",
-        hash: toHex(
-          parsedAddress.stake_cred().to_scripthash()!.to_bytes(),
-        ),
-      };
+            type: "Script",
+            hash: toHex(
+              parsedAddress.payment_cred().to_scripthash()!.to_bytes()
+            ),
+          };
+    const stakeCredential: Credential =
+      parsedAddress.stake_cred().kind() === 0
+        ? {
+            type: "Key",
+            hash: toHex(parsedAddress.stake_cred().to_keyhash()!.to_bytes()),
+          }
+        : {
+            type: "Script",
+            hash: toHex(parsedAddress.stake_cred().to_scripthash()!.to_bytes()),
+          };
     return {
       type: "Base",
       networkId: parsedAddress.to_address().network_id(),
@@ -298,27 +266,27 @@
       paymentCredential,
       stakeCredential,
     };
-  } catch (_e) { /* pass */ }
+  } catch (_e) {
+    /* pass */
+  }
 
   // Enterprise Address
   try {
     const parsedAddress = C.EnterpriseAddress.from_address(
-      addressFromHexOrBech32(address),
+      addressFromHexOrBech32(address)
     )!;
     const paymentCredential: Credential =
       parsedAddress.payment_cred().kind() === 0
         ? {
-          type: "Key",
-          hash: toHex(
-            parsedAddress.payment_cred().to_keyhash()!.to_bytes(),
-          ),
-        }
+            type: "Key",
+            hash: toHex(parsedAddress.payment_cred().to_keyhash()!.to_bytes()),
+          }
         : {
-          type: "Script",
-          hash: toHex(
-            parsedAddress.payment_cred().to_scripthash()!.to_bytes(),
-          ),
-        };
+            type: "Script",
+            hash: toHex(
+              parsedAddress.payment_cred().to_scripthash()!.to_bytes()
+            ),
+          };
     return {
       type: "Enterprise",
       networkId: parsedAddress.to_address().network_id(),
@@ -328,33 +296,27 @@
       },
       paymentCredential,
     };
-  } catch (_e) { /* pass */ }
+  } catch (_e) {
+    /* pass */
+  }
 
   // Pointer Address
   try {
-<<<<<<< HEAD
     const parsedAddress = C.PointerAddress.from_address(
-      addressFromHexOrBech32(address),
+      addressFromHexOrBech32(address)
     )!;
     const paymentCredential: Credential =
-=======
-    const parsedAddress = C.PointerAddress.from_address(C.Address.from_bech32(address));
-    const credentialType = getCredentialType(parsedAddress.payment_cred());
-    const paymentKeyHash = Buffer.from(
->>>>>>> 21b2483c
       parsedAddress.payment_cred().kind() === 0
         ? {
-          type: "Key",
-          hash: toHex(
-            parsedAddress.payment_cred().to_keyhash()!.to_bytes(),
-          ),
-        }
+            type: "Key",
+            hash: toHex(parsedAddress.payment_cred().to_keyhash()!.to_bytes()),
+          }
         : {
-          type: "Script",
-          hash: toHex(
-            parsedAddress.payment_cred().to_scripthash()!.to_bytes(),
-          ),
-        };
+            type: "Script",
+            hash: toHex(
+              parsedAddress.payment_cred().to_scripthash()!.to_bytes()
+            ),
+          };
     return {
       type: "Pointer",
       networkId: parsedAddress.to_address().network_id(),
@@ -364,27 +326,27 @@
       },
       paymentCredential,
     };
-  } catch (_e) { /* pass */ }
+  } catch (_e) {
+    /* pass */
+  }
 
   // Reward Address
   try {
     const parsedAddress = C.RewardAddress.from_address(
-      addressFromHexOrBech32(address),
+      addressFromHexOrBech32(address)
     )!;
     const stakeCredential: Credential =
       parsedAddress.payment_cred().kind() === 0
         ? {
-          type: "Key",
-          hash: toHex(
-            parsedAddress.payment_cred().to_keyhash()!.to_bytes(),
-          ),
-        }
+            type: "Key",
+            hash: toHex(parsedAddress.payment_cred().to_keyhash()!.to_bytes()),
+          }
         : {
-          type: "Script",
-          hash: toHex(
-            parsedAddress.payment_cred().to_scripthash()!.to_bytes(),
-          ),
-        };
+            type: "Script",
+            hash: toHex(
+              parsedAddress.payment_cred().to_scripthash()!.to_bytes()
+            ),
+          };
     return {
       type: "Reward",
       networkId: parsedAddress.to_address().network_id(),
@@ -394,9 +356,10 @@
       },
       stakeCredential,
     };
-  } catch (_e) { /* pass */ }
-
-<<<<<<< HEAD
+  } catch (_e) {
+    /* pass */
+  }
+
   throw new Error("No address type matched for: " + address);
 }
 
@@ -406,37 +369,6 @@
   const ma = value.multiasset();
   if (ma) {
     const multiAssets = ma.keys();
-=======
-  try {
-    const parsedAddress = C.RewardAddress.from_address(C.Address.from_bech32(address));
-    const credentialType = getCredentialType(parsedAddress.payment_cred());
-    const stakeKeyHash = Buffer.from(
-      parsedAddress.payment_cred().kind() === 0
-        ? parsedAddress.payment_cred().to_keyhash().to_bytes()
-        : parsedAddress.payment_cred().to_scripthash().to_bytes(),
-    ).toString('hex');
-    return {
-      type: 'Reward',
-      credentialType,
-      address: parsedAddress.to_address().to_bech32(),
-      stakeKeyHash,
-    };
-  } catch (e) {}
-  throw new Error('No address type matched for: ' + address);
-};
-
-const getCredentialType = (credential: Core.StakeCredential): CredentialType => {
-  if (credential.kind() === 0) return 'Key';
-  if (credential.kind() === 1) return 'Script';
-  return null;
-};
-
-export const valueToAssets = (value: Core.Value): Assets => {
-  const assets = {};
-  assets['lovelace'] = BigInt(value.coin().to_str());
-  if (value.multiasset()) {
-    const multiAssets = value.multiasset().keys();
->>>>>>> 21b2483c
     for (let j = 0; j < multiAssets.len(); j++) {
       const policy = multiAssets.get(j);
       const policyAssets = ma.get(policy)!;
@@ -456,39 +388,27 @@
   const multiAsset = C.MultiAsset.new();
   const lovelace = assets["lovelace"];
   const units = Object.keys(assets);
-<<<<<<< HEAD
   const policies = Array.from(
     new Set(
       units
         .filter((unit) => unit !== "lovelace")
-        .map((unit) => unit.slice(0, 56)),
-    ),
+        .map((unit) => unit.slice(0, 56))
+    )
   );
-=======
-  const policies = [
-    ...new Set(units.filter((unit) => unit !== 'lovelace').map((unit) => unit.slice(0, 56))),
-  ];
->>>>>>> 21b2483c
   policies.forEach((policy) => {
     const policyUnits = units.filter((unit) => unit.slice(0, 56) === policy);
     const assetsValue = C.Assets.new();
     policyUnits.forEach((unit) => {
       assetsValue.insert(
         C.AssetName.new(fromHex(unit.slice(56))),
-        C.BigNum.from_str(assets[unit].toString()),
+        C.BigNum.from_str(assets[unit].toString())
       );
     });
-<<<<<<< HEAD
     multiAsset.insert(C.ScriptHash.from_bytes(fromHex(policy)), assetsValue);
   });
   const value = C.Value.new(
-    C.BigNum.from_str(lovelace ? lovelace.toString() : "0"),
+    C.BigNum.from_str(lovelace ? lovelace.toString() : "0")
   );
-=======
-    multiAsset.insert(C.ScriptHash.from_bytes(Buffer.from(policy, 'hex')), assetsValue);
-  });
-  const value = C.Value.new(C.BigNum.from_str(lovelace ? lovelace.toString() : '0'));
->>>>>>> 21b2483c
   if (units.length > 1 || !lovelace) value.set_multiasset(multiAsset);
   return value;
 }
@@ -520,19 +440,19 @@
   switch (script.type) {
     case "Native":
       return C.ScriptRef.new(
-        C.Script.new_native(C.NativeScript.from_bytes(fromHex(script.script))),
+        C.Script.new_native(C.NativeScript.from_bytes(fromHex(script.script)))
       );
     case "PlutusV1":
       return C.ScriptRef.new(
         C.Script.new_plutus_v1(
-          C.PlutusScript.from_bytes(fromHex(script.script)),
-        ),
+          C.PlutusScript.from_bytes(fromHex(script.script))
+        )
       );
     case "PlutusV2":
       return C.ScriptRef.new(
         C.Script.new_plutus_v2(
-          C.PlutusScript.from_bytes(fromHex(script.script)),
-        ),
+          C.PlutusScript.from_bytes(fromHex(script.script))
+        )
       );
     default:
       throw new Error("No variant matched.");
@@ -550,19 +470,13 @@
   const output = C.TransactionOutput.new(address, assetsToValue(utxo.assets));
   if (utxo.datumHash) {
     output.set_datum(
-<<<<<<< HEAD
-      C.Datum.new_data_hash(C.DataHash.from_bytes(fromHex(utxo.datumHash))),
+      C.Datum.new_data_hash(C.DataHash.from_bytes(fromHex(utxo.datumHash)))
     );
   }
   // inline datum
   if (!utxo.datumHash && utxo.datum) {
     output.set_datum(
-      C.Datum.new_data(
-        C.Data.new(C.PlutusData.from_bytes(fromHex(utxo.datum))),
-      ),
-=======
-      C.Datum.new_data_hash(C.DataHash.from_bytes(Buffer.from(utxo.datumHash, 'hex'))),
->>>>>>> 21b2483c
+      C.Datum.new_data(C.Data.new(C.PlutusData.from_bytes(fromHex(utxo.datum))))
     );
   }
 
@@ -573,28 +487,26 @@
   return C.TransactionUnspentOutput.new(
     C.TransactionInput.new(
       C.TransactionHash.from_bytes(fromHex(utxo.txHash)),
-      C.BigNum.from_str(utxo.outputIndex.toString()),
+      C.BigNum.from_str(utxo.outputIndex.toString())
     ),
-    output,
+    output
   );
 }
 
 export function coreToUtxo(coreUtxo: Core.TransactionUnspentOutput): UTxO {
   return {
-<<<<<<< HEAD
     txHash: toHex(coreUtxo.input().transaction_id().to_bytes()),
-=======
-    txHash: Buffer.from(coreUtxo.input().transaction_id().to_bytes()).toString('hex'),
->>>>>>> 21b2483c
     outputIndex: parseInt(coreUtxo.input().index().to_str()),
     assets: valueToAssets(coreUtxo.output().amount()),
     address: coreUtxo.output().address().as_byron()
       ? coreUtxo.output().address().as_byron()?.to_base58()!
       : coreUtxo.output().address().to_bech32(undefined),
     datumHash: coreUtxo.output()?.datum()?.as_data_hash()?.to_hex(),
-    datum: coreUtxo.output()?.datum()?.as_data() &&
+    datum:
+      coreUtxo.output()?.datum()?.as_data() &&
       toHex(coreUtxo.output().datum()!.as_data()!.to_bytes()),
-    scriptRef: coreUtxo.output()?.script_ref() &&
+    scriptRef:
+      coreUtxo.output()?.script_ref() &&
       fromScriptRef(coreUtxo.output().script_ref()!),
   };
 }
@@ -614,15 +526,9 @@
   }
 }
 
-<<<<<<< HEAD
 export function fromHex(hex: string): Uint8Array {
   return decodeString(hex);
 }
-=======
-export const toHex = (buf: Uint8Array) => {
-  return [...new Uint8Array(buf)].map((x) => x.toString(16).padStart(2, '0')).join('');
-};
->>>>>>> 21b2483c
 
 export function toHex(bytes: Uint8Array): string {
   return encodeToString(bytes);
@@ -632,7 +538,6 @@
   return new TextDecoder().decode(decode(new TextEncoder().encode(hex)));
 }
 
-<<<<<<< HEAD
 export function utf8ToHex(utf8: string): string {
   return toHex(new TextEncoder().encode(utf8));
 }
@@ -649,7 +554,7 @@
 export function toLabel(num: number): string {
   if (num < 0 || num > 65535) {
     throw new Error(
-      `Label ${num} out of range: min label 1 - max label 65535.`,
+      `Label ${num} out of range: min label 1 - max label 65535.`
     );
   }
   const numHex = num.toString(16).padStart(4, "0");
@@ -672,7 +577,7 @@
 export function toUnit(
   policyId: PolicyId,
   name?: string | null,
-  label?: number | null,
+  label?: number | null
 ): Unit {
   const hexLabel = Number.isInteger(label) ? toLabel(label!) : "";
   const n = name ? name : "";
@@ -689,9 +594,7 @@
  * Splits unit into policy id, asset name (entire asset name), name (asset name without label) and label if applicable.
  * name will be returned in Hex.
  */
-export function fromUnit(
-  unit: Unit,
-): {
+export function fromUnit(unit: Unit): {
   policyId: PolicyId;
   assetName: string | null;
   name: string | null;
@@ -718,8 +621,8 @@
       C.encode_json_str_to_native_script(
         JSON.stringify(nativeScript),
         "",
-        C.ScriptSchema.Node,
-      ).to_bytes(),
+        C.ScriptSchema.Node
+      ).to_bytes()
     ),
   };
 }
@@ -731,15 +634,10 @@
   return toHex(
     C.apply_params_to_plutus_script(
       C.PlutusList.from_bytes(fromHex(Data.to(params))),
-      C.PlutusScript.from_bytes(fromHex(plutusScript)),
-    ).to_bytes(),
+      C.PlutusScript.from_bytes(fromHex(plutusScript))
+    ).to_bytes()
   );
 }
-=======
-export const slotToUnixTime = (slot: Slot): UnixTime => 1596491091000 + (slot * 1000 - 4924800000);
-
-export const slotToUnixTimeTestnet = (slot: Slot): UnixTime =>
-  1596491091000 + slot * 1000 + 29937600000;
 
 export const chunk = (array: any[], size: number) => {
   const chunks = [];
@@ -752,5 +650,4 @@
   }
 
   return chunks;
-};
->>>>>>> 21b2483c
+};